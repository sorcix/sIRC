--- conflicted
+++ resolved
@@ -256,13 +256,8 @@
 	 * 
 	 * @param command Command to send.
 	 */
-<<<<<<< HEAD
 	public void sendCtcp(final String command) {
-		this.irc.getOutput().send("PRIVMSG " + this.getAddress() + " :" + IrcDecoder.CTCP + command + IrcDecoder.CTCP);
-=======
-	private void sendCtcp(final String command) {
 		this.irc.getOutput().send("PRIVMSG " + this.getAddress() + " :" + IrcPacket.CTCP + command + IrcPacket.CTCP);
->>>>>>> 6d2d1965
 	}
 	
 	/**
