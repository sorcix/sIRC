/*
 * ClientState.java
 * 
 * This file is part of the Sorcix Java IRC Library (sIRC).
 * 
 * Copyright (C) 2008-2010 Vic Demuzere http://sorcix.com
 * 
 * Permission is hereby granted, free of charge, to any person
 * obtaining a copy of this software and associated documentation
 * files (the "Software"), to deal in the Software without
 * restriction, including without limitation the rights to use, copy,
 * modify, merge, publish, distribute, sublicense, and/or sell copies
 * of the Software, and to permit persons to whom the Software is
 * furnished to do so, subject to the following conditions:
 * 
 * The above copyright notice and this permission notice shall be
 * included in all copies or substantial portions of the Software.
 * 
 * THE SOFTWARE IS PROVIDED "AS IS", WITHOUT WARRANTY OF ANY KIND,
 * EXPRESS OR IMPLIED, INCLUDING BUT NOT LIMITED TO THE WARRANTIES OF
 * MERCHANTABILITY, FITNESS FOR A PARTICULAR PURPOSE AND
 * NONINFRINGEMENT. IN NO EVENT SHALL THE AUTHORS OR COPYRIGHT HOLDERS
 * BE LIABLE FOR ANY CLAIM, DAMAGES OR OTHER LIABILITY, WHETHER IN AN
 * ACTION OF CONTRACT, TORT OR OTHERWISE, ARISING FROM, OUT OF OR IN
 * CONNECTION WITH THE SOFTWARE OR THE USE OR OTHER DEALINGS IN THE
 * SOFTWARE.
 */
package com.sorcix.sirc;

import java.util.HashMap;
import java.util.Iterator;
import java.util.Map;

/**
 * Contains information about an {@link IrcConnection}.
 * 
 * @author Sorcix
 * @since 1.1.0
 */
public final class ClientState {

	// TODO: Allow changing the username (sIRC@..)
	/** The list of channels. */
	private final Map<String, Channel> channels;
	/** Contains a singleton for all known users. */
	private final Map<String, User> users;
	/** The local user. */
	private User client;

	/**
	 * Creates a new ClientState.
	 */
	protected ClientState() {
		this.channels = new HashMap<String, Channel>();
		this.users = new HashMap<String, User>();
	}

	/**
	 * Adds a channel to the channel map.
	 * 
	 * @param channel
	 *            The channel to add.
	 */
	protected void addChannel(final Channel channel) {
<<<<<<< HEAD
		if (!this.channels.containsKey(channel.getName())) {
			this.channels.put(channel.getName().toLowerCase(), channel);
=======
		if (!this.channels.containsKey(channel.getName().toLowerCase())) {
			this.channels.put(channel.getName().toLowerCase(), channel);
		}
	}

	/**
	 * Adds a user to the user map.
	 * 
	 * @param user
	 *            The user to add.
	 */
	protected void addUser(final User user) {
		if (!this.users.containsKey(user.getNickLower())) {
			this.users.put(user.getNickLower(), user);
>>>>>>> 6d2d1965
		}
	}

	/**
	 * Retrieves a shared channel object from the channel map.
	 * 
	 * @param channel
	 *            A channel object representing this channel.
	 * @return The channel, or null if this channel doesn't exist. (The local
	 *         user is not in that channel)
	 * @see #getChannel(String)
	 */
	protected Channel getChannel(final Channel channel) {
		return this.getChannel(channel.getName());
	}

	/**
	 * Retrieves a shared channel object from the channel map.
	 * 
	 * @param channel
	 *            The channel name.
	 * @return The channel, or null if this channel doesn't exist. (The local
	 *         user is not in that channel)
	 */
	protected Channel getChannel(final String channel) {
<<<<<<< HEAD
		return this.channels.get(channel.toLowerCase());
=======
 		if (channel != null && this.channels.containsKey(channel.toLowerCase())) {
			return this.channels.get(channel.toLowerCase());
		}
		return null;
>>>>>>> 6d2d1965
	}

	/**
	 * Creates an iterator through all Channels.
	 * 
	 * @return an iterator through all Channels.
	 */
	public Iterator<Channel> getChannels() {
		return this.channels.values().iterator();
	}

	/**
	 * Retrieves the local {@link User}.
	 * 
	 * @return The local {@code User}.
	 */
	public User getClient() {
		return this.client;
	}

	/**
	 * Retrieves a shared user object from the users map.
	 * 
	 * @param nick
	 *            The nickname of this user.
	 * @return The shared user object, or null if there is no singleton User
	 *         object for this user.
	 */
	protected User getUser(final String nick) {
		//TODO: implement singleton users in User, Channel and IrcConnection
		if (this.users.containsKey(nick)) {
			return this.users.get(nick);
		}
		return null;
	}

	/**
	 * Checks if given channel is in the channel map.
	 * 
	 * @param name
	 *            The name of this channel.
	 * @return True if the channel is in the list, false otherwise.
	 */
	protected boolean hasChannel(final String name) {
		return name != null && this.channels.containsKey(name.toLowerCase());
	}

	/**
	 * Remove all channels from the channel map.
	 */
	protected void removeAll() {
		this.channels.clear();
	}

	/**
	 * Removes a channel from the channel map.
	 * 
	 * @param channel
	 *            The channel name.
	 */
	protected void removeChannel(final String channel) {
		if (channel != null && this.channels.containsKey(channel.toLowerCase())) {
			this.channels.remove(channel.toLowerCase());
		}
	}

	/**
	 * Set the local {@link User}.
	 * 
	 * @param user
	 *            The local {@code User}.
	 */
	protected void setClient(final User user) {
		this.client = user;
	}
}<|MERGE_RESOLUTION|>--- conflicted
+++ resolved
@@ -62,10 +62,6 @@
 	 *            The channel to add.
 	 */
 	protected void addChannel(final Channel channel) {
-<<<<<<< HEAD
-		if (!this.channels.containsKey(channel.getName())) {
-			this.channels.put(channel.getName().toLowerCase(), channel);
-=======
 		if (!this.channels.containsKey(channel.getName().toLowerCase())) {
 			this.channels.put(channel.getName().toLowerCase(), channel);
 		}
@@ -80,7 +76,6 @@
 	protected void addUser(final User user) {
 		if (!this.users.containsKey(user.getNickLower())) {
 			this.users.put(user.getNickLower(), user);
->>>>>>> 6d2d1965
 		}
 	}
 
@@ -106,14 +101,10 @@
 	 *         user is not in that channel)
 	 */
 	protected Channel getChannel(final String channel) {
-<<<<<<< HEAD
-		return this.channels.get(channel.toLowerCase());
-=======
  		if (channel != null && this.channels.containsKey(channel.toLowerCase())) {
 			return this.channels.get(channel.toLowerCase());
 		}
 		return null;
->>>>>>> 6d2d1965
 	}
 
 	/**
